--- conflicted
+++ resolved
@@ -64,15 +64,11 @@
     "url-normalize==1.4.3",
     "whitenoise==6.8.2",
     "pgvector==0.4.1",
-<<<<<<< HEAD
     "multidict==6.4.2",
     "langchain==0.3.25",
     "langchain-community==0.3.24",
     "openai==1.82.1"
-=======
-    "langchain",
     "markitdown==0.1.2",
->>>>>>> a443938f
 ]
 
 [project.urls]
